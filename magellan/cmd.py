--- conflicted
+++ resolved
@@ -90,15 +90,7 @@
 
     # Pipdeptree
     # These are package agnostic, but need to be done if parsing for specific
-<<<<<<< HEAD
-<<<<<<< HEAD
     # packages. Remove/change?
-=======
-    # packages. Would prefer to remove
->>>>>>> master
-=======
-    # packages. Remove/change?
->>>>>>> 7a706b91
     pdp_file_template = '{0}PDP_Output_{1}.txt'
     pdp_tree_file = pdp_file_template.format(venv_name + name_bit, "Tree")
     pdp_err_file = pdp_file_template.format(venv_name + name_bit, "Errs")
@@ -121,22 +113,11 @@
     if SUPER_VERBOSE:
         print_pdp_tree_parsed(pdp_tree_parsed)
 
-<<<<<<< HEAD
-<<<<<<< HEAD
-    # PACKAGES LIST
-    # ************ #
-    package_list = resolve_package_list(
-        kwargs['packages'], kwargs['package_file'])
-
-=======
->>>>>>> master
-=======
     # PACKAGES LIST
     # ************ #
     package_list = resolve_package_list(
         kwargs['packages'], kwargs['package_file'], nodes)
 
->>>>>>> 7a706b91
     ####################
     # Generic Analysis #
     ####################
